--- conflicted
+++ resolved
@@ -163,18 +163,9 @@
 		/// </summary>
 		/// <param name="body">The parent of the header.</param>
 		/// <param name="category">The header title.</param>
-<<<<<<< HEAD
-		private void AddCategoryHeader(PPanel body, string category) {
-			if (!string.IsNullOrEmpty(category))
-				body.AddChild(new PLabel("CategoryHeader_" + category) {
-					Text = LookInStrings(category), TextStyle = POptions.TITLE_STYLE,
-					TextAlignment = TextAnchor.LowerCenter, DynamicSize = true,
-					Margin = new RectOffset(0, 0, 0, 2), FlexSize = new Vector2(1.0f, 0.0f),
-				});
-=======
 		/// <param name="contents">The panel containing the options in this category.</param>
 		private void AddCategoryHeader(PPanel body, string category, PPanel contents) {
-			if (!string.IsNullOrEmpty(category)) {
+			if (!string.IsNullOrEmpty(category))
 				var handler = new CategoryExpandHandler();
 				body.AddChild(new PPanel("CategorySelect") {
 					FlexSize = Vector2.right, Alignment = TextAnchor.MiddleLeft, Spacing = 5,
@@ -184,15 +175,13 @@
 					ToolTip = PUIStrings.TOOLTIP_TOGGLE, Size = new Vector2(12.0f, 12.0f),
 					InitialState = true, OnStateChanged = handler.OnExpandContract
 				}).AddChild(new PLabel("CategoryHeader") {
-					Text = category, TextStyle = POptions.TITLE_STYLE,
+					Text = LookInStrings(category), TextStyle = POptions.TITLE_STYLE,
 					TextAlignment = TextAnchor.LowerCenter, DynamicSize = true,
 					FlexSize = Vector2.right,
 				}));
 				if (contents != null)
 					contents.OnRealize += handler.OnRealizePanel;
-			}
 			body.AddChild(contents);
->>>>>>> adea90c6
 		}
 
 		/// <summary>
@@ -211,13 +200,8 @@
 					}
 				if (restartRequired)
 					// Prompt user to restart
-<<<<<<< HEAD
-					PUIElements.ShowConfirmDialog(null, POptions.RESTART_REQUIRED,
-						SaveAndRestart, null, POptions.RESTART_OK, POptions.
-=======
 					PUIElements.ShowConfirmDialog(null, PUIStrings.RESTART_REQUIRED,
 						App.instance.Restart, null, PUIStrings.RESTART_OK, PUIStrings.
->>>>>>> adea90c6
 						RESTART_CANCEL);
 			}
 		}
